--- conflicted
+++ resolved
@@ -1,7 +1,6 @@
 import os
 import sys
 from dotenv import load_dotenv
-<<<<<<< HEAD
 
 from hedera_sdk_python import (
     Network,
@@ -11,6 +10,7 @@
     PrivateKey,
     TokenCreateTransaction,
     TokenAssociateTransaction,
+    TokenDissociateTransaction,
     TransferTransaction,
     TokenDeleteTransaction,
     ResponseCode,
@@ -23,26 +23,6 @@
     CryptoGetAccountBalanceQuery,
 )
 
-=======
-from hedera_sdk_python.client.network import Network
-from hedera_sdk_python.client.client import Client
-from hedera_sdk_python.account.account_id import AccountId
-from hedera_sdk_python.account.account_create_transaction import AccountCreateTransaction
-from hedera_sdk_python.crypto.private_key import PrivateKey
-from hedera_sdk_python.tokens.token_create_transaction import TokenCreateTransaction
-from hedera_sdk_python.tokens.token_associate_transaction import TokenAssociateTransaction
-from hedera_sdk_python.tokens.token_dissociate_transaction import TokenDissociateTransaction
-from hedera_sdk_python.transaction.transfer_transaction import TransferTransaction
-from hedera_sdk_python.tokens.token_delete_transaction import TokenDeleteTransaction
-from hedera_sdk_python.response_code import ResponseCode
-from hedera_sdk_python.consensus.topic_create_transaction import TopicCreateTransaction
-from hedera_sdk_python.consensus.topic_message_submit_transaction import TopicMessageSubmitTransaction
-from hedera_sdk_python.consensus.topic_update_transaction import TopicUpdateTransaction
-from hedera_sdk_python.consensus.topic_delete_transaction import TopicDeleteTransaction
-from hedera_sdk_python.consensus.topic_id import TopicId
-from hedera_sdk_python.query.topic_info_query import TopicInfoQuery
-from hedera_sdk_python.query.account_balance_query import CryptoGetAccountBalanceQuery
->>>>>>> 8c618747
 load_dotenv()
 
 
@@ -118,12 +98,7 @@
     print(f"Token creation successful. Token ID: {token_id}")
     return token_id
 
-<<<<<<< HEAD
-
-def associate_token(client, recipient_id, recipient_private_key, token_id):
-=======
 def associate_token(client, recipient_id, recipient_private_key, token_ids):
->>>>>>> 8c618747
     transaction = TokenAssociateTransaction(
         account_id=recipient_id,
         token_ids=token_ids
@@ -142,19 +117,6 @@
         print(f"Token association failed: {str(e)}")
         sys.exit(1)
 
-<<<<<<< HEAD
-
-def transfer_token(client, recipient_id, token_id):
-    transaction = TransferTransaction(
-        token_transfers={
-            token_id: {
-                client.operator_account_id: -1,
-                recipient_id: 1,
-            }
-        }
-    ).freeze_with(client)
-    transaction.sign(client.operator_private_key)
-=======
 def dissociate_token(client, recipient_id, recipient_private_key, token_id):
     """Dissociate the specified token with the recipient account."""
     transaction =  TokenDissociateTransaction(
@@ -183,7 +145,6 @@
         .freeze_with(client)
     )
     transaction.sign(source_private_key)
->>>>>>> 8c618747
 
     try:
         receipt = transaction.execute(client)
